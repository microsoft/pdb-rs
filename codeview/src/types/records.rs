--- conflicted
+++ resolved
@@ -22,15 +22,9 @@
     pub scoped,        set_scoped:        8;      // scoped definition
     pub hasuniquename, set_hasuniquename: 9;      // true if there is a decorated name following the regular name
     pub sealed,        set_sealed:        10;     // true if class cannot be used as a base class
-<<<<<<< HEAD
-    pub hfa,           set_hfa:           12, 11; // CV_HFA (bits 12-11, MSB first!)
-    pub intrinsic,     set_intrinsic:     13;     // true if class is an intrinsic type (e.g. __m128d)
-    pub mocom,         set_mocom:         15, 14; // CV_MOCOM_UDT (bits 15-14, MSB first!) - FIXED!
-=======
     pub hfa,           set_hfa:           12, 11; // CV_HFA
     pub intrinsic,     set_intrinsic:     13;     // true if class is an intrinsic type (e.g. __m128d)
     pub mocom,         set_mocom:         15, 14; // CV_MOCOM_UDT
->>>>>>> 56ab7558
 }
 
 #[derive(IntoBytes, Immutable, KnownLayout, FromBytes, Unaligned)]
@@ -236,8 +230,7 @@
     pub is_const, set_is_const: 0;
     pub is_volatile, set_is_volatile: 1;
     pub is_unaligned, set_is_unaligned: 2;
-<<<<<<< HEAD
-    pub reserved, set_reserved: 15, 3;  // Fixed: was 3, 15 (bits 15-3, MSB first)
+    pub reserved, set_reserved: 15, 3;
 }
 
 /// `LF_BITFIELD`
@@ -247,9 +240,6 @@
     pub underlying_type: TypeIndexLe,
     pub length: u8,
     pub position: u8,
-=======
-    pub reserved, set_reserved: 15, 3;
->>>>>>> 56ab7558
 }
 
 /// `LF_PROCEDURE`
@@ -384,11 +374,7 @@
     pub r#const, set_const: 10;
     pub unaligned, set_unaligned: 11;
     pub restrict, set_restrict: 12;
-<<<<<<< HEAD
-    pub size, set_size: 18, 13;  // Fixed: was 13, 18 (bits 18-13, MSB first)
-=======
     pub size, set_size: 18, 13;
->>>>>>> 56ab7558
     pub ismocom, set_ismocom: 19;
     pub islref, set_islref: 20;
     pub isrref, set_isrref: 21;
